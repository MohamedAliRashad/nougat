"""
Copyright (c) Meta Platforms, Inc. and affiliates.

This source code is licensed under the MIT license found in the
LICENSE file in the root directory of this source tree.
"""
import os
import sys
from functools import partial
from http import HTTPStatus
from fastapi import FastAPI, File, UploadFile
from PIL import Image
from pathlib import Path
import hashlib
from fastapi.middleware.cors import CORSMiddleware
import pypdfium2
import torch
from nougat import NougatModel
from nougat.postprocessing import markdown_compatible, close_envs
from nougat.utils.dataset import ImageDataset
from nougat.utils.checkpoint import get_checkpoint
from nougat.dataset.rasterize import rasterize_paper
from nougat.utils.device import move_to_device, default_batch_size
from tqdm import tqdm


SAVE_DIR = Path("./pdfs")
BATCHSIZE = int(os.environ.get("NOUGAT_BATCHSIZE", default_batch_size()))
NOUGAT_CHECKPOINT = get_checkpoint()
if NOUGAT_CHECKPOINT is None:
    print(
        "Set environment variable 'NOUGAT_CHECKPOINT' with a path to the model checkpoint!"
    )
    sys.exit(1)

app = FastAPI(title="Nougat API")
origins = ["http://localhost", "http://127.0.0.1"]

app.add_middleware(
    CORSMiddleware,
    allow_origins=origins,
    allow_credentials=True,
    allow_methods=["*"],
    allow_headers=["*"],
)
model = None


@app.on_event("startup")
async def load_model(
    checkpoint: str = NOUGAT_CHECKPOINT,
):
    global model, BATCHSIZE
    if model is None:
        model = NougatModel.from_pretrained(checkpoint)
        model = move_to_device(model, cuda=BATCHSIZE > 0)
        if BATCHSIZE <= 0:
            BATCHSIZE = 1
        model.eval()


@app.get("/")
def root():
    """Health check."""
    response = {
        "status-code": HTTPStatus.OK,
        "data": {},
    }
    return response


@app.post("/predict/")
async def predict(
    file: UploadFile = File(...), start: int = None, stop: int = None
) -> str:
    """
    Perform predictions on a PDF document and return the extracted text in Markdown format.

    Args:
        file (UploadFile): The uploaded PDF file to process.
        start (int, optional): The starting page number for prediction.
        stop (int, optional): The ending page number for prediction.

    Returns:
        str: The extracted text in Markdown format.
    """
    pdfbin = file.file.read()
<<<<<<< HEAD
    pdf = fitz.open("pdf", pdfbin)
=======
    pdf = pypdfium2.PdfDocument(pdfbin)
    md5 = hashlib.md5(pdfbin).hexdigest()
    save_path = SAVE_DIR / md5
>>>>>>> 47c77d70

    if start is not None and stop is not None:
        pages = list(range(start - 1, stop))
    else:
        pages = list(range(len(pdf)))
    predictions = [""] * len(pages)
    dellist = []
    compute_pages = pages.copy()
    for el in dellist:
        compute_pages.remove(el)
    images = rasterize_paper(pdf, pages=compute_pages)
    global model

    dataset = ImageDataset(
        images,
        partial(model.encoder.prepare_input, random_padding=False),
    )

    dataloader = torch.utils.data.DataLoader(
        dataset,
        batch_size=BATCHSIZE,
        pin_memory=True,
        shuffle=False,
    )

    for idx, sample in tqdm(enumerate(dataloader), total=len(dataloader)):
        if sample is None:
            continue
        model_output = model.inference(image_tensors=sample)
        for j, output in enumerate(model_output["predictions"]):
            if model_output["repeats"][j] is not None:
                if model_output["repeats"][j] > 0:
                    disclaimer = "\n\n+++ ==WARNING: Truncated because of repetitions==\n%s\n+++\n\n"
                else:
                    disclaimer = (
                        "\n\n+++ ==ERROR: No output for this page==\n%s\n+++\n\n"
                    )
                rest = close_envs(model_output["repetitions"][j]).strip()
                if len(rest) > 0:
                    disclaimer = disclaimer % rest
                else:
                    disclaimer = ""
            else:
                disclaimer = ""

            predictions[pages.index(compute_pages[idx * BATCHSIZE + j])] = markdown_compatible(output)

    final = "".join(predictions).strip()
    return final


def main():
    import uvicorn

    uvicorn.run("app:app", port=8503)


if __name__ == "__main__":
    main()<|MERGE_RESOLUTION|>--- conflicted
+++ resolved
@@ -85,13 +85,7 @@
         str: The extracted text in Markdown format.
     """
     pdfbin = file.file.read()
-<<<<<<< HEAD
     pdf = fitz.open("pdf", pdfbin)
-=======
-    pdf = pypdfium2.PdfDocument(pdfbin)
-    md5 = hashlib.md5(pdfbin).hexdigest()
-    save_path = SAVE_DIR / md5
->>>>>>> 47c77d70
 
     if start is not None and stop is not None:
         pages = list(range(start - 1, stop))
